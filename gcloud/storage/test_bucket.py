import io

import unittest2


class Test_Bucket(unittest2.TestCase):

    def _getTargetClass(self):
        from gcloud.storage.bucket import Bucket
        return Bucket

    def _makeOne(self, *args, **kw):
        return self._getTargetClass()(*args, **kw)

    def test_ctor_defaults(self):
        bucket = self._makeOne()
        self.assertEqual(bucket.connection, None)
        self.assertEqual(bucket.name, None)
        self.assertEqual(bucket._properties, {})
        self.assertTrue(bucket._acl is None)
        self.assertTrue(bucket._default_object_acl is None)

    def test_ctor_explicit(self):
        NAME = 'name'
        connection = _Connection()
        properties = {'key': 'value'}
        bucket = self._makeOne(connection, NAME, properties)
        self.assertTrue(bucket.connection is connection)
        self.assertEqual(bucket.name, NAME)
        self.assertEqual(bucket._properties, properties)
        self.assertTrue(bucket._acl is None)
        self.assertTrue(bucket._default_object_acl is None)

    def test_from_dict_defaults(self):
        NAME = 'name'
        properties = {'key': 'value', 'name': NAME}
        klass = self._getTargetClass()
        bucket = klass.from_dict(properties)
        self.assertEqual(bucket.connection, None)
        self.assertEqual(bucket.name, NAME)
        self.assertEqual(bucket.properties, properties)
        self.assertTrue(bucket._acl is None)
        self.assertTrue(bucket._default_object_acl is None)

    def test_from_dict_explicit(self):
        NAME = 'name'
        connection = _Connection()
        properties = {'key': 'value', 'name': NAME}
        klass = self._getTargetClass()
        bucket = klass.from_dict(properties, connection)
        self.assertTrue(bucket.connection is connection)
        self.assertEqual(bucket.name, NAME)
        self.assertEqual(bucket.properties, properties)
        self.assertTrue(bucket._acl is None)
        self.assertTrue(bucket._default_object_acl is None)

    def test_acl_property(self):
        from gcloud.storage.acl import BucketACL
        bucket = self._makeOne()
        acl = bucket.acl
        self.assertTrue(isinstance(acl, BucketACL))
        self.assertTrue(acl is bucket._acl)

    def test_default_object_acl_property(self):
        from gcloud.storage.acl import DefaultObjectACL
        bucket = self._makeOne()
        acl = bucket.default_object_acl
        self.assertTrue(isinstance(acl, DefaultObjectACL))
        self.assertTrue(acl is bucket._default_object_acl)

    def test___iter___empty(self):
        NAME = 'name'
        connection = _Connection({'items': []})
        bucket = self._makeOne(connection, NAME)
        keys = list(bucket)
        self.assertEqual(keys, [])
        kw, = connection._requested
        self.assertEqual(kw['method'], 'GET')
        self.assertEqual(kw['path'], '/b/%s/o' % NAME)
        self.assertEqual(kw['query_params'], {})

    def test___iter___non_empty(self):
        NAME = 'name'
        KEY = 'key'
        connection = _Connection({'items': [{'name': KEY}]})
        bucket = self._makeOne(connection, NAME)
        keys = list(bucket)
        key, = keys
        self.assertTrue(key.bucket is bucket)
        self.assertEqual(key.name, KEY)
        kw, = connection._requested
        self.assertEqual(kw['method'], 'GET')
        self.assertEqual(kw['path'], '/b/%s/o' % NAME)
        self.assertEqual(kw['query_params'], {})

    def test___contains___miss(self):
        NAME = 'name'
        NONESUCH = 'nonesuch'
        connection = _Connection()
        bucket = self._makeOne(connection, NAME)
        self.assertFalse(NONESUCH in bucket)
        kw, = connection._requested
        self.assertEqual(kw['method'], 'GET')
        self.assertEqual(kw['path'], '/b/%s/o/%s' % (NAME, NONESUCH))

    def test___contains___hit(self):
        NAME = 'name'
        KEY = 'key'
        connection = _Connection({'name': KEY})
        bucket = self._makeOne(connection, NAME)
        self.assertTrue(KEY in bucket)
        kw, = connection._requested
        self.assertEqual(kw['method'], 'GET')
        self.assertEqual(kw['path'], '/b/%s/o/%s' % (NAME, KEY))

    def test_path_no_name(self):
        bucket = self._makeOne()
        self.assertRaises(ValueError, getattr, bucket, 'path')

    def test_path_w_name(self):
        NAME = 'name'
        connection = _Connection()
        bucket = self._makeOne(connection, NAME)
        self.assertEqual(bucket.path, '/b/%s' % NAME)

    def test_get_key_miss(self):
        NAME = 'name'
        NONESUCH = 'nonesuch'
        connection = _Connection()
        bucket = self._makeOne(connection, NAME)
        self.assertTrue(bucket.get_key(NONESUCH) is None)
        kw, = connection._requested
        self.assertEqual(kw['method'], 'GET')
        self.assertEqual(kw['path'], '/b/%s/o/%s' % (NAME, NONESUCH))

    def test_get_key_hit(self):
        NAME = 'name'
        KEY = 'key'
        connection = _Connection({'name': KEY})
        bucket = self._makeOne(connection, NAME)
        key = bucket.get_key(KEY)
        self.assertTrue(key.bucket is bucket)
        self.assertEqual(key.name, KEY)
        kw, = connection._requested
        self.assertEqual(kw['method'], 'GET')
        self.assertEqual(kw['path'], '/b/%s/o/%s' % (NAME, KEY))

    def test_get_all_keys_empty(self):
        NAME = 'name'
        connection = _Connection({'items': []})
        bucket = self._makeOne(connection, NAME)
        keys = bucket.get_all_keys()
        self.assertEqual(keys, [])
        kw, = connection._requested
        self.assertEqual(kw['method'], 'GET')
        self.assertEqual(kw['path'], '/b/%s/o' % NAME)
        self.assertEqual(kw['query_params'], {})

    def test_get_all_keys_non_empty(self):
        NAME = 'name'
        KEY = 'key'
        connection = _Connection({'items': [{'name': KEY}]})
        bucket = self._makeOne(connection, NAME)
        keys = bucket.get_all_keys()
        key, = keys
        self.assertTrue(key.bucket is bucket)
        self.assertEqual(key.name, KEY)
        kw, = connection._requested
        self.assertEqual(kw['method'], 'GET')
        self.assertEqual(kw['path'], '/b/%s/o' % NAME)
        self.assertEqual(kw['query_params'], {})

    def test_new_key_existing(self):
        from gcloud.storage.key import Key
        existing = Key()
        bucket = self._makeOne()
        self.assertTrue(bucket.new_key(existing) is existing)

    def test_new_key_str(self):
        from gcloud.storage.key import Key
        KEY = 'key'
        bucket = self._makeOne()
        key = bucket.new_key(KEY)
        self.assertTrue(isinstance(key, Key))
        self.assertTrue(key.bucket is bucket)
        self.assertEqual(key.name, KEY)

    def test_new_key_invalid(self):
        bucket = self._makeOne()
        self.assertRaises(TypeError, bucket.new_key, object())

    def test_delete_default_miss(self):
        from gcloud.storage.exceptions import NotFoundError
        NAME = 'name'
        connection = _Connection()
        bucket = self._makeOne(connection, NAME)
        self.assertRaises(NotFoundError, bucket.delete)
        self.assertEqual(connection._deleted, [(NAME, False)])

    def test_delete_explicit_hit(self):
        NAME = 'name'
        connection = _Connection()
        connection._delete_ok = True
        bucket = self._makeOne(connection, NAME)
        self.assertTrue(bucket.delete(True))
        self.assertEqual(connection._deleted, [(NAME, True)])

    def test_delete_key_miss(self):
        from gcloud.storage.exceptions import NotFoundError
        NAME = 'name'
        NONESUCH = 'nonesuch'
        connection = _Connection()
        bucket = self._makeOne(connection, NAME)
        self.assertRaises(NotFoundError, bucket.delete_key, NONESUCH)
        kw, = connection._requested
        self.assertEqual(kw['method'], 'DELETE')
        self.assertEqual(kw['path'], '/b/%s/o/%s' % (NAME, NONESUCH))

    def test_delete_key_hit(self):
        NAME = 'name'
        KEY = 'key'
        connection = _Connection({})
        bucket = self._makeOne(connection, NAME)
        key = bucket.delete_key(KEY)
        self.assertTrue(key.bucket is bucket)
        self.assertEqual(key.name, KEY)
        kw, = connection._requested
        self.assertEqual(kw['method'], 'DELETE')
        self.assertEqual(kw['path'], '/b/%s/o/%s' % (NAME, KEY))

    def test_delete_keys_empty(self):
        NAME = 'name'
        connection = _Connection()
        bucket = self._makeOne(connection, NAME)
        bucket.delete_keys([])
        self.assertEqual(connection._requested, [])

    def test_delete_keys_hit(self):
        NAME = 'name'
        KEY = 'key'
        connection = _Connection({})
        bucket = self._makeOne(connection, NAME)
        bucket.delete_keys([KEY])
        kw = connection._requested
        self.assertEqual(len(kw), 1)
        self.assertEqual(kw[0]['method'], 'DELETE')
        self.assertEqual(kw[0]['path'], '/b/%s/o/%s' % (NAME, KEY))

    def test_delete_keys_miss_no_on_error(self):
        from gcloud.storage.exceptions import NotFoundError
        NAME = 'name'
        KEY = 'key'
        NONESUCH = 'nonesuch'
        connection = _Connection({})
        bucket = self._makeOne(connection, NAME)
        self.assertRaises(NotFoundError, bucket.delete_keys, [KEY, NONESUCH])
        kw = connection._requested
        self.assertEqual(len(kw), 2)
        self.assertEqual(kw[0]['method'], 'DELETE')
        self.assertEqual(kw[0]['path'], '/b/%s/o/%s' % (NAME, KEY))
        self.assertEqual(kw[1]['method'], 'DELETE')
        self.assertEqual(kw[1]['path'], '/b/%s/o/%s' % (NAME, NONESUCH))

    def test_delete_keys_miss_w_on_error(self):
        NAME = 'name'
        KEY = 'key'
        NONESUCH = 'nonesuch'
        connection = _Connection({})
        bucket = self._makeOne(connection, NAME)
        errors = []
        bucket.delete_keys([KEY, NONESUCH], errors.append)
        self.assertEqual(errors, [NONESUCH])
        kw = connection._requested
        self.assertEqual(len(kw), 2)
        self.assertEqual(kw[0]['method'], 'DELETE')
        self.assertEqual(kw[0]['path'], '/b/%s/o/%s' % (NAME, KEY))
        self.assertEqual(kw[1]['method'], 'DELETE')
        self.assertEqual(kw[1]['path'], '/b/%s/o/%s' % (NAME, NONESUCH))

    def test_copy_keys_wo_name(self):
        SOURCE = 'source'
        DEST = 'dest'
        KEY = 'key'

        class _Key(object):
            name = KEY
            path = '/b/%s/o/%s' % (SOURCE, KEY)

        connection = _Connection({})
        source = self._makeOne(connection, SOURCE)
        dest = self._makeOne(connection, DEST)
        key = _Key()
        new_key = source.copy_key(key, dest)
        self.assertTrue(new_key.bucket is dest)
        self.assertEqual(new_key.name, KEY)
        kw, = connection._requested
        COPY_PATH = '/b/%s/o/%s/copyTo/b/%s/o/%s' % (SOURCE, KEY, DEST, KEY)
        self.assertEqual(kw['method'], 'POST')
        self.assertEqual(kw['path'], COPY_PATH)

    def test_copy_keys_w_name(self):
        SOURCE = 'source'
        DEST = 'dest'
        KEY = 'key'
        NEW_NAME = 'new_name'

        class _Key(object):
            name = KEY
            path = '/b/%s/o/%s' % (SOURCE, KEY)

        connection = _Connection({})
        source = self._makeOne(connection, SOURCE)
        dest = self._makeOne(connection, DEST)
        key = _Key()
        new_key = source.copy_key(key, dest, NEW_NAME)
        self.assertTrue(new_key.bucket is dest)
        self.assertEqual(new_key.name, NEW_NAME)
        kw, = connection._requested
        COPY_PATH = (
            '/b/%s/o/%s/copyTo/b/%s/o/%s' % (SOURCE, KEY, DEST, NEW_NAME))
        self.assertEqual(kw['method'], 'POST')
        self.assertEqual(kw['path'], COPY_PATH)

    def test_upload_file_default_key(self):
        from gcloud._testing import _Monkey
        from gcloud.storage import bucket as MUT
        BASENAME = 'file.ext'
        FILENAME = '/path/to/%s' % BASENAME
        _uploaded = []

        class _Key(object):

            def __init__(self, bucket, name):
                self._bucket = bucket
                self._name = name

            def upload_from_filename(self, filename):
                _uploaded.append((self._bucket, self._name, filename))

        bucket = self._makeOne()
        with _Monkey(MUT, Key=_Key):
            bucket.upload_file(FILENAME)
        self.assertEqual(_uploaded, [(bucket, BASENAME, FILENAME)])

    def test_upload_file_explicit_key(self):
        from gcloud._testing import _Monkey
        from gcloud.storage import bucket as MUT
        FILENAME = '/path/to/file'
        KEY = 'key'
        _uploaded = []

        class _Key(object):

            def __init__(self, bucket, name):
                self._bucket = bucket
                self._name = name

            def upload_from_filename(self, filename):
                _uploaded.append((self._bucket, self._name, filename))

        bucket = self._makeOne()
        with _Monkey(MUT, Key=_Key):
            bucket.upload_file(FILENAME, KEY)
        self.assertEqual(_uploaded, [(bucket, KEY, FILENAME)])

    def test_upload_file_object_no_key(self):
        from gcloud._testing import _Monkey
        from gcloud.storage import bucket as MUT
        FILENAME = 'file.txt'
        FILEOBJECT = MockFile(FILENAME)
        _uploaded = []

        class _Key(object):

            def __init__(self, bucket, name):
                self._bucket = bucket
                self._name = name

            def upload_from_file(self, fh):
                _uploaded.append((self._bucket, self._name, fh))

        bucket = self._makeOne()
        with _Monkey(MUT, Key=_Key):
            bucket.upload_file_object(FILEOBJECT)
        self.assertEqual(_uploaded, [(bucket, FILENAME, FILEOBJECT)])

    def test_upload_file_object_explicit_key(self):
        from gcloud._testing import _Monkey
        from gcloud.storage import bucket as MUT
        FILENAME = 'file.txt'
        FILEOBJECT = MockFile(FILENAME)
        KEY = 'key'
        _uploaded = []

        class _Key(object):

            def __init__(self, bucket, name):
                self._bucket = bucket
                self._name = name

            def upload_from_file(self, fh):
                _uploaded.append((self._bucket, self._name, fh))

        bucket = self._makeOne()
        with _Monkey(MUT, Key=_Key):
            bucket.upload_file_object(FILEOBJECT, KEY)
        self.assertEqual(_uploaded, [(bucket, KEY, FILEOBJECT)])

<<<<<<< HEAD
=======
    def test_has_metdata_none_set(self):
        NONESUCH = 'nonesuch'
        bucket = self._makeOne()
        self.assertFalse(bucket.has_metadata(NONESUCH))

    def test_has_metdata_miss(self):
        NONESUCH = 'nonesuch'
        metadata = {'key': 'value'}
        bucket = self._makeOne(metadata=metadata)
        self.assertFalse(bucket.has_metadata(NONESUCH))

    def test_has_metdata_none_passed(self):
        KEY = 'key'
        metadata = {KEY: 'value'}
        bucket = self._makeOne(metadata=metadata)
        self.assertTrue(bucket.has_metadata())

    def test_has_metdata_hit(self):
        KEY = 'key'
        metadata = {KEY: 'value'}
        bucket = self._makeOne(metadata=metadata)
        self.assertTrue(bucket.has_metadata(KEY))

    def test_reload_metadata(self):
        NAME = 'name'
        before = {'foo': 'Foo'}
        after = {'bar': 'Bar'}
        connection = _Connection(after)
        bucket = self._makeOne(connection, NAME, before)
        found = bucket.reload_metadata()
        self.assertTrue(found is bucket)
        self.assertEqual(found.metadata, after)
        kw = connection._requested
        self.assertEqual(len(kw), 1)
        self.assertEqual(kw[0]['method'], 'GET')
        self.assertEqual(kw[0]['path'], '/b/%s' % NAME)
        self.assertEqual(kw[0]['query_params'], {'projection': 'noAcl'})

    def test_get_metadata_none_set_none_passed(self):
        NAME = 'name'
        after = {'bar': 'Bar'}
        connection = _Connection(after)
        bucket = self._makeOne(connection, NAME)
        found = bucket.get_metadata()
        self.assertEqual(found, after)
        self.assertEqual(bucket.metadata, after)
        kw = connection._requested
        self.assertEqual(len(kw), 1)
        self.assertEqual(kw[0]['method'], 'GET')
        self.assertEqual(kw[0]['path'], '/b/%s' % NAME)
        self.assertEqual(kw[0]['query_params'], {'projection': 'noAcl'})

    def test_get_metadata_acl_no_default(self):
        NAME = 'name'
        connection = _Connection()
        bucket = self._makeOne(connection, NAME)
        self.assertRaises(KeyError, bucket.get_metadata, 'acl')
        kw = connection._requested
        self.assertEqual(len(kw), 0)

    def test_get_metadata_acl_w_default(self):
        NAME = 'name'
        connection = _Connection()
        bucket = self._makeOne(connection, NAME)
        default = object()
        self.assertRaises(KeyError, bucket.get_metadata, 'acl', default)
        kw = connection._requested
        self.assertEqual(len(kw), 0)

    def test_get_metadata_defaultObjectAcl_no_default(self):
        NAME = 'name'
        connection = _Connection()
        bucket = self._makeOne(connection, NAME)
        self.assertRaises(KeyError, bucket.get_metadata, 'defaultObjectAcl')
        kw = connection._requested
        self.assertEqual(len(kw), 0)

    def test_get_metadata_none_set_defaultObjectAcl_miss_clear_default(self):
        NAME = 'name'
        connection = _Connection()
        bucket = self._makeOne(connection, NAME)
        default = object()
        self.assertRaises(KeyError, bucket.get_metadata, 'defaultObjectAcl',
                          default)
        kw = connection._requested
        self.assertEqual(len(kw), 0)

    def test_get_metadata_lifecycle_no_default(self):
        NAME = 'name'
        connection = _Connection()
        bucket = self._makeOne(connection, NAME)
        self.assertRaises(KeyError, bucket.get_metadata, 'lifecycle')
        kw = connection._requested
        self.assertEqual(len(kw), 0)

    def test_get_metadata_lifecycle_w_default(self):
        NAME = 'name'
        connection = _Connection()
        bucket = self._makeOne(connection, NAME)
        default = object()
        self.assertRaises(KeyError, bucket.get_metadata, 'lifecycle', default)
        kw = connection._requested
        self.assertEqual(len(kw), 0)

    def test_get_metadata_cors_no_default(self):
        NAME = 'name'
        connection = _Connection()
        bucket = self._makeOne(connection, NAME)
        self.assertRaises(KeyError, bucket.get_metadata, 'cors')
        kw = connection._requested
        self.assertEqual(len(kw), 0)

    def test_get_metadata_none_set_cors_w_default(self):
        NAME = 'name'
        connection = _Connection()
        bucket = self._makeOne(connection, NAME)
        default = object()
        self.assertRaises(KeyError, bucket.get_metadata, 'cors', default)
        kw = connection._requested
        self.assertEqual(len(kw), 0)

    def test_get_metadata_miss(self):
        NAME = 'name'
        before = {'bar': 'Bar'}
        after = {'bar': 'Bar'}
        connection = _Connection(after)
        bucket = self._makeOne(connection, NAME, before)
        self.assertEqual(bucket.get_metadata('foo'), None)
        kw = connection._requested
        self.assertEqual(len(kw), 1)
        self.assertEqual(kw[0]['method'], 'GET')
        self.assertEqual(kw[0]['path'], '/b/%s' % NAME)
        self.assertEqual(kw[0]['query_params'], {'projection': 'noAcl'})

    def test_get_metadata_hit(self):
        NAME = 'name'
        before = {'bar': 'Bar'}
        connection = _Connection()
        bucket = self._makeOne(connection, NAME, before)
        self.assertEqual(bucket.get_metadata('bar'), 'Bar')
        kw = connection._requested
        self.assertEqual(len(kw), 0)

    def test_patch_metadata(self):
        NAME = 'name'
        before = {'foo': 'Foo'}
        after = {'bar': 'Bar'}
        connection = _Connection(after)
        bucket = self._makeOne(connection, NAME, before)
        self.assertTrue(bucket.patch_metadata(after) is bucket)
        kw = connection._requested
        self.assertEqual(len(kw), 1)
        self.assertEqual(kw[0]['method'], 'PATCH')
        self.assertEqual(kw[0]['path'], '/b/%s' % NAME)
        self.assertEqual(kw[0]['data'], after)
        self.assertEqual(kw[0]['query_params'], {'projection': 'full'})

>>>>>>> c586a7c0
    def test_configure_website_defaults(self):
        NAME = 'name'
        patched = {'website': {'mainPageSuffix': None,
                               'notFoundPage': None}}
        connection = _Connection(patched)
        bucket = self._makeOne(connection, NAME)
        self.assertTrue(bucket.configure_website() is bucket)
        self.assertEqual(bucket.properties, patched)
        kw = connection._requested
        self.assertEqual(len(kw), 1)
        self.assertEqual(kw[0]['method'], 'PATCH')
        self.assertEqual(kw[0]['path'], '/b/%s' % NAME)
        self.assertEqual(kw[0]['data'], patched)
        self.assertEqual(kw[0]['query_params'], {'projection': 'full'})

    def test_configure_website_explicit(self):
        NAME = 'name'
        patched = {'website': {'mainPageSuffix': 'html',
                               'notFoundPage': '404.html'}}
        connection = _Connection(patched)
        bucket = self._makeOne(connection, NAME)
        self.assertTrue(bucket.configure_website('html', '404.html') is bucket)
        self.assertEqual(bucket.properties, patched)
        kw = connection._requested
        self.assertEqual(len(kw), 1)
        self.assertEqual(kw[0]['method'], 'PATCH')
        self.assertEqual(kw[0]['path'], '/b/%s' % NAME)
        self.assertEqual(kw[0]['data'], patched)
        self.assertEqual(kw[0]['query_params'], {'projection': 'full'})

    def test_disable_website(self):
        NAME = 'name'
        patched = {'website': {'mainPageSuffix': None,
                               'notFoundPage': None}}
        connection = _Connection(patched)
        bucket = self._makeOne(connection, NAME)
        self.assertTrue(bucket.disable_website() is bucket)
        self.assertEqual(bucket.properties, patched)
        kw = connection._requested
        self.assertEqual(len(kw), 1)
        self.assertEqual(kw[0]['method'], 'PATCH')
        self.assertEqual(kw[0]['path'], '/b/%s' % NAME)
        self.assertEqual(kw[0]['data'], patched)
        self.assertEqual(kw[0]['query_params'], {'projection': 'full'})

    def test_get_default_object_acl_lazy(self):
        from gcloud.storage.acl import BucketACL
        NAME = 'name'
        connection = _Connection({'items': []})
        bucket = self._makeOne(connection, NAME)
        acl = bucket.get_default_object_acl()
        self.assertTrue(acl is bucket.default_object_acl)
        self.assertTrue(isinstance(acl, BucketACL))
        self.assertEqual(list(bucket.default_object_acl), [])
        kw = connection._requested
        self.assertEqual(len(kw), 1)
        self.assertEqual(kw[0]['method'], 'GET')
        self.assertEqual(kw[0]['path'], '/b/%s/defaultObjectAcl' % NAME)

    def test_get_default_object_acl_eager(self):
        connection = _Connection()
        bucket = self._makeOne()
        preset = bucket.default_object_acl  # ensure it is assigned
        preset.loaded = True
        acl = bucket.get_default_object_acl()
        self.assertTrue(acl is preset)
        kw = connection._requested
        self.assertEqual(len(kw), 0)

    def test_make_public_defaults(self):
        from gcloud.storage.acl import _ACLEntity
        NAME = 'name'
        permissive = [{'entity': 'allUsers', 'role': _ACLEntity.READER_ROLE}]
        after = {'acl': permissive, 'defaultObjectAcl': []}
        connection = _Connection(after)
        bucket = self._makeOne(connection, NAME)
        bucket.acl.loaded = True
        bucket.make_public()
        self.assertEqual(list(bucket.acl), permissive)
        self.assertEqual(list(bucket.default_object_acl), [])
        kw = connection._requested
        self.assertEqual(len(kw), 1)
        self.assertEqual(kw[0]['method'], 'PATCH')
        self.assertEqual(kw[0]['path'], '/b/%s' % NAME)
        self.assertEqual(kw[0]['data'], {'acl': after['acl']})
        self.assertEqual(kw[0]['query_params'], {'projection': 'full'})

    def test_make_public_w_future(self):
        from gcloud.storage.acl import _ACLEntity
        NAME = 'name'
        permissive = [{'entity': 'allUsers', 'role': _ACLEntity.READER_ROLE}]
        after1 = {'acl': permissive, 'defaultObjectAcl': []}
        after2 = {'acl': permissive, 'defaultObjectAcl': permissive}
        connection = _Connection(after1, after2)
        bucket = self._makeOne(connection, NAME)
        bucket.acl.loaded = True
        bucket.default_object_acl.loaded = True
        bucket.make_public(future=True)
        self.assertEqual(list(bucket.acl), permissive)
        self.assertEqual(list(bucket.default_object_acl), permissive)
        kw = connection._requested
        self.assertEqual(len(kw), 2)
        self.assertEqual(kw[0]['method'], 'PATCH')
        self.assertEqual(kw[0]['path'], '/b/%s' % NAME)
        self.assertEqual(kw[0]['data'], {'acl': permissive})
        self.assertEqual(kw[0]['query_params'], {'projection': 'full'})
        self.assertEqual(kw[1]['method'], 'PATCH')
        self.assertEqual(kw[1]['path'], '/b/%s' % NAME)
        self.assertEqual(kw[1]['data'], {'defaultObjectAcl': permissive})
        self.assertEqual(kw[1]['query_params'], {'projection': 'full'})

    def test_make_public_recursive(self):
        from gcloud.storage.acl import _ACLEntity
        from gcloud._testing import _Monkey
        from gcloud.storage import key
        from gcloud.storage import bucket as MUT
        _saved = []

        class _Key(object):
            _granted = False

            def __init__(self, bucket, name):
                self._bucket = bucket
                self._name = name

            def get_acl(self):
                return self

            def all(self):
                return self

            def grant_read(self):
                self._granted = True

            def save_acl(self):
                _saved.append((self._bucket, self._name, self._granted))

        class _KeyIterator(key._KeyIterator):
            def get_items_from_response(self, response):
                for item in response.get('items', []):
                    yield _Key(self.bucket, item['name'])

        NAME = 'name'
        KEY = 'key'
        permissive = [{'entity': 'allUsers', 'role': _ACLEntity.READER_ROLE}]
        after = {'acl': permissive, 'defaultObjectAcl': []}
        connection = _Connection(after, {'items': [{'name': KEY}]})
        bucket = self._makeOne(connection, NAME)
        bucket.acl.loaded = True
        with _Monkey(MUT, _KeyIterator=_KeyIterator):
            bucket.make_public(recursive=True)
        self.assertEqual(list(bucket.acl), permissive)
        self.assertEqual(list(bucket.default_object_acl), [])
        self.assertEqual(_saved, [(bucket, KEY, True)])
        kw = connection._requested
        self.assertEqual(len(kw), 2)
        self.assertEqual(kw[0]['method'], 'PATCH')
        self.assertEqual(kw[0]['path'], '/b/%s' % NAME)
        self.assertEqual(kw[0]['data'], {'acl': permissive})
        self.assertEqual(kw[0]['query_params'], {'projection': 'full'})
        self.assertEqual(kw[1]['method'], 'GET')
        self.assertEqual(kw[1]['path'], '/b/%s/o' % NAME)
        self.assertEqual(kw[1]['query_params'], {})

    def test_get_lifecycle_eager(self):
        NAME = 'name'
        LC_RULE = {'action': {'type': 'Delete'}, 'condition': {'age': 42}}
        before = {'lifecycle': {'rule': [LC_RULE]}}
        connection = _Connection()
        bucket = self._makeOne(connection, NAME, before)
        entries = bucket.get_lifecycle()
        self.assertEqual(len(entries), 1)
        self.assertEqual(entries[0]['action']['type'], 'Delete')
        self.assertEqual(entries[0]['condition']['age'], 42)
        kw = connection._requested
        self.assertEqual(len(kw), 0)

    def test_get_lifecycle_lazy(self):
        NAME = 'name'
        LC_RULE = {'action': {'type': 'Delete'}, 'condition': {'age': 42}}
        after = {'lifecycle': {'rule': [LC_RULE]}}
        connection = _Connection(after)
        bucket = self._makeOne(connection, NAME)
        entries = bucket.get_lifecycle()
        self.assertEqual(len(entries), 1)
        self.assertEqual(entries[0]['action']['type'], 'Delete')
        self.assertEqual(entries[0]['condition']['age'], 42)
        kw = connection._requested
        self.assertEqual(len(kw), 1)
        self.assertEqual(kw[0]['method'], 'GET')
        self.assertEqual(kw[0]['path'], '/b/%s' % NAME)
        self.assertEqual(kw[0]['query_params'], {'projection': 'noAcl'})

    def test_update_lifecycle(self):
        NAME = 'name'
        LC_RULE = {'action': {'type': 'Delete'}, 'condition': {'age': 42}}
        after = {'lifecycle': {'rule': [LC_RULE]}}
        connection = _Connection(after)
        bucket = self._makeOne(connection, NAME)
        bucket.update_lifecycle([LC_RULE])
        kw = connection._requested
        self.assertEqual(len(kw), 1)
        self.assertEqual(kw[0]['method'], 'PATCH')
        self.assertEqual(kw[0]['path'], '/b/%s' % NAME)
        self.assertEqual(kw[0]['data'], after)
        self.assertEqual(kw[0]['query_params'], {'projection': 'full'})
        entries = bucket.get_lifecycle()
        self.assertEqual(len(entries), 1)
        self.assertEqual(entries[0]['action']['type'], 'Delete')
        self.assertEqual(entries[0]['condition']['age'], 42)

<<<<<<< HEAD
    def test_etag(self):
        ETAG = 'ETAG'
        properties = {'etag': ETAG}
        bucket = self._makeOne(properties=properties)
        self.assertEqual(bucket.etag, ETAG)

    def test_id(self):
        ID = 'ID'
        properties = {'id': ID}
        bucket = self._makeOne(properties=properties)
        self.assertEqual(bucket.id, ID)

    def test_metageneration(self):
        METAGENERATION = 42
        properties = {'metageneration': METAGENERATION}
        bucket = self._makeOne(properties=properties)
        self.assertEqual(bucket.metageneration, METAGENERATION)

    def test_owner(self):
        OWNER = {'entity': 'project-owner-12345', 'entityId': '23456'}
        properties = {'owner': OWNER}
        bucket = self._makeOne(properties=properties)
        owner = bucket.owner
        self.assertEqual(owner['entity'], 'project-owner-12345')
        self.assertEqual(owner['id'], '23456')

    def test_project_number(self):
        PROJECT_NUMBER = 12345
        properties = {'projectNumber': PROJECT_NUMBER}
        bucket = self._makeOne(properties=properties)
        self.assertEqual(bucket.project_number, PROJECT_NUMBER)

    def test_self_link(self):
        SELF_LINK = 'http://example.com/self/'
        properties = {'selfLink': SELF_LINK}
        bucket = self._makeOne(properties=properties)
        self.assertEqual(bucket.self_link, SELF_LINK)

    def test_storage_class(self):
        STORAGE_CLASS = 'http://example.com/self/'
        properties = {'storageClass': STORAGE_CLASS}
        bucket = self._makeOne(properties=properties)
        self.assertEqual(bucket.storage_class, STORAGE_CLASS)

    def test_time_created(self):
        TIME_CREATED = '2014-11-05T20:34:37Z'
        properties = {'timeCreated': TIME_CREATED}
        bucket = self._makeOne(properties=properties)
        self.assertEqual(bucket.time_created, TIME_CREATED)

    def test_get_versioning_eager(self):
        NAME = 'name'
        before = {'bar': 'Bar', 'versioning': {'enabled': True}}
        connection = _Connection()
        bucket = self._makeOne(connection, NAME, before)
        self.assertEqual(bucket.get_versioning(), True)
        kw = connection._requested
        self.assertEqual(len(kw), 0)

    def test_get_versioning_lazy(self):
        NAME = 'name'
        before = {'bar': 'Bar'}
        after = {'bar': 'Bar', 'versioning': {'enabled': True}}
        connection = _Connection(after)
        bucket = self._makeOne(connection, NAME, before)
        self.assertEqual(bucket.get_versioning(), True)
=======
    def test_get_cors_eager(self):
        NAME = 'name'
        CORS_ENTRY = {
            'maxAgeSeconds': 1234,
            'method': ['OPTIONS', 'GET'],
            'origin': ['127.0.0.1'],
            'responseHeader': ['Content-Type'],
            }
        before = {'cors': [CORS_ENTRY, {}]}
        connection = _Connection()
        bucket = self._makeOne(connection, NAME, before)
        entries = bucket.get_cors()
        self.assertEqual(len(entries), 2)
        self.assertEqual(entries[0]['max_age'], CORS_ENTRY['maxAgeSeconds'])
        self.assertEqual(entries[0]['methods'], CORS_ENTRY['method'])
        self.assertEqual(entries[0]['origins'], CORS_ENTRY['origin'])
        self.assertEqual(entries[0]['headers'], CORS_ENTRY['responseHeader'])
        self.assertEqual(entries[1], {})
        kw = connection._requested
        self.assertEqual(len(kw), 0)

    def test_get_cors_lazy(self):
        NAME = 'name'
        CORS_ENTRY = {
            'maxAgeSeconds': 1234,
            'method': ['OPTIONS', 'GET'],
            'origin': ['127.0.0.1'],
            'responseHeader': ['Content-Type'],
            }
        after = {'cors': [CORS_ENTRY]}
        connection = _Connection(after)
        bucket = self._makeOne(connection, NAME)
        entries = bucket.get_cors()
        self.assertEqual(len(entries), 1)
        self.assertEqual(entries[0]['max_age'], CORS_ENTRY['maxAgeSeconds'])
        self.assertEqual(entries[0]['methods'], CORS_ENTRY['method'])
        self.assertEqual(entries[0]['origins'], CORS_ENTRY['origin'])
        self.assertEqual(entries[0]['headers'], CORS_ENTRY['responseHeader'])
>>>>>>> c586a7c0
        kw = connection._requested
        self.assertEqual(len(kw), 1)
        self.assertEqual(kw[0]['method'], 'GET')
        self.assertEqual(kw[0]['path'], '/b/%s' % NAME)
        self.assertEqual(kw[0]['query_params'], {'projection': 'noAcl'})

<<<<<<< HEAD
    def test_enable_versioning(self):
        NAME = 'name'
        before = {'versioning': {'enabled': False}}
        after = {'versioning': {'enabled': True}}
        connection = _Connection(after)
        bucket = self._makeOne(connection, NAME, before)
        self.assertFalse(bucket.get_versioning())
        bucket.enable_versioning()
        self.assertTrue(bucket.get_versioning())
        kw = connection._requested
        self.assertEqual(len(kw), 1)
        self.assertEqual(kw[0]['method'], 'PATCH')
        self.assertEqual(kw[0]['data'], {'versioning': {'enabled': True}})
        self.assertEqual(kw[0]['query_params'], {'projection': 'full'})

    def test_disable_versioning(self):
        NAME = 'name'
        before = {'versioning': {'enabled': True}}
        after = {'versioning': {'enabled': False}}
        connection = _Connection(after)
        bucket = self._makeOne(connection, NAME, before)
        self.assertTrue(bucket.get_versioning())
        bucket.disable_versioning()
        self.assertFalse(bucket.get_versioning())
        kw = connection._requested
        self.assertEqual(len(kw), 1)
        self.assertEqual(kw[0]['method'], 'PATCH')
        self.assertEqual(kw[0]['data'], after)
        self.assertEqual(kw[0]['query_params'], {'projection': 'full'})

    def test_get_logging_eager_w_prefix(self):
        NAME = 'name'
        LOG_BUCKET = 'logs'
        LOG_PREFIX = 'pfx'
        before = {
            'logging': {'logBucket': LOG_BUCKET,
                        'logObjectPrefix': LOG_PREFIX}}
        connection = _Connection()
        bucket = self._makeOne(connection, NAME, before)
        info = bucket.get_logging()
        self.assertEqual(info['bucket_name'], LOG_BUCKET)
        self.assertEqual(info['object_prefix'], LOG_PREFIX)
        kw = connection._requested
        self.assertEqual(len(kw), 0)

    def test_get_logging_lazy_wo_prefix(self):
        NAME = 'name'
        LOG_BUCKET = 'logs'
        after = {'logging': {'logBucket': LOG_BUCKET}}
        connection = _Connection(after)
        bucket = self._makeOne(connection, NAME)
        info = bucket.get_logging()
        self.assertEqual(info['bucket_name'], LOG_BUCKET)
        self.assertEqual(info['object_prefix'], '')
        kw = connection._requested
        self.assertEqual(len(kw), 1)
        self.assertEqual(kw[0]['path'], '/b/%s' % NAME)
        self.assertEqual(kw[0]['query_params'], {'projection': 'noAcl'})

    def test_enable_logging_defaults(self):
        NAME = 'name'
        LOG_BUCKET = 'logs'
        before = {'logging': None}
        after = {'logging': {'logBucket': LOG_BUCKET, 'logObjectPrefix': ''}}
        connection = _Connection(after)
        bucket = self._makeOne(connection, NAME, before)
        self.assertTrue(bucket.get_logging() is None)
        bucket.enable_logging(LOG_BUCKET)
        info = bucket.get_logging()
        self.assertEqual(info['bucket_name'], LOG_BUCKET)
        self.assertEqual(info['object_prefix'], '')
        kw = connection._requested
        self.assertEqual(len(kw), 1)
        self.assertEqual(kw[0]['method'], 'PATCH')
        self.assertEqual(kw[0]['path'], '/b/%s' % NAME)
        self.assertEqual(kw[0]['data'], after)
        self.assertEqual(kw[0]['query_params'], {'projection': 'full'})

    def test_enable_logging_explicit(self):
        NAME = 'name'
        LOG_BUCKET = 'logs'
        LOG_PFX = 'pfx'
        before = {'logging': None}
        after = {
            'logging': {'logBucket': LOG_BUCKET, 'logObjectPrefix': LOG_PFX}}
        connection = _Connection(after)
        bucket = self._makeOne(connection, NAME, before)
        self.assertTrue(bucket.get_logging() is None)
        bucket.enable_logging(LOG_BUCKET, LOG_PFX)
        info = bucket.get_logging()
        self.assertEqual(info['bucket_name'], LOG_BUCKET)
        self.assertEqual(info['object_prefix'], LOG_PFX)
=======
    def test_update_cors(self):
        NAME = 'name'
        CORS_ENTRY = {
            'maxAgeSeconds': 1234,
            'method': ['OPTIONS', 'GET'],
            'origin': ['127.0.0.1'],
            'responseHeader': ['Content-Type'],
            }
        MAPPED = {
            'max_age': 1234,
            'methods': ['OPTIONS', 'GET'],
            'origins': ['127.0.0.1'],
            'headers': ['Content-Type'],
            }
        after = {'cors': [CORS_ENTRY, {}]}
        connection = _Connection(after)
        bucket = self._makeOne(connection, NAME)
        bucket.update_cors([MAPPED, {}])
>>>>>>> c586a7c0
        kw = connection._requested
        self.assertEqual(len(kw), 1)
        self.assertEqual(kw[0]['method'], 'PATCH')
        self.assertEqual(kw[0]['path'], '/b/%s' % NAME)
        self.assertEqual(kw[0]['data'], after)
        self.assertEqual(kw[0]['query_params'], {'projection': 'full'})
<<<<<<< HEAD

    def test_disable_logging(self):
        NAME = 'name'
        before = {'logging': {'logBucket': 'logs', 'logObjectPrefix': 'pfx'}}
        after = {'logging': None}
        connection = _Connection(after)
        bucket = self._makeOne(connection, NAME, before)
        self.assertTrue(bucket.get_logging() is not None)
        bucket.disable_logging()
        self.assertTrue(bucket.get_logging() is None)
        kw = connection._requested
        self.assertEqual(len(kw), 1)
        self.assertEqual(kw[0]['method'], 'PATCH')
        self.assertEqual(kw[0]['path'], '/b/%s' % NAME)
        self.assertEqual(kw[0]['data'], {'logging': None})
        self.assertEqual(kw[0]['query_params'], {'projection': 'full'})
=======
        entries = bucket.get_cors()
        self.assertEqual(entries, [MAPPED, {}])
>>>>>>> c586a7c0


class TestBucketIterator(unittest2.TestCase):

    def _getTargetClass(self):
        from gcloud.storage.bucket import BucketIterator
        return BucketIterator

    def _makeOne(self, *args, **kw):
        return self._getTargetClass()(*args, **kw)

    def test_ctor(self):
        connection = _Connection()
        iterator = self._makeOne(connection)
        self.assertTrue(iterator.connection is connection)
        self.assertEqual(iterator.path, '/b')
        self.assertEqual(iterator.page_number, 0)
        self.assertEqual(iterator.next_page_token, None)

    def test_get_items_from_response_empty(self):
        connection = _Connection()
        iterator = self._makeOne(connection)
        self.assertEqual(list(iterator.get_items_from_response({})), [])

    def test_get_items_from_response_non_empty(self):
        from gcloud.storage.bucket import Bucket
        KEY = 'key'
        response = {'items': [{'name': KEY}]}
        connection = _Connection()
        iterator = self._makeOne(connection)
        buckets = list(iterator.get_items_from_response(response))
        self.assertEqual(len(buckets), 1)
        bucket = buckets[0]
        self.assertTrue(isinstance(bucket, Bucket))
        self.assertTrue(bucket.connection is connection)
        self.assertEqual(bucket.name, KEY)


class _Connection(object):
    _delete_ok = False

    def __init__(self, *responses):
        self._responses = responses
        self._requested = []
        self._deleted = []

    def api_request(self, **kw):
        from gcloud.storage.exceptions import NotFoundError
        self._requested.append(kw)

        try:
            response, self._responses = self._responses[0], self._responses[1:]
        except:
            raise NotFoundError('miss')
        else:
            return response

    def delete_bucket(self, bucket, force=False):
        from gcloud.storage.exceptions import NotFoundError
        self._deleted.append((bucket, force))
        if not self._delete_ok:
            raise NotFoundError('miss')
        return True


class MockFile(io.StringIO):
    name = None

    def __init__(self, name, buffer_=None):
        super(MockFile, self).__init__(buffer_)
        self.name = name<|MERGE_RESOLUTION|>--- conflicted
+++ resolved
@@ -406,166 +406,6 @@
             bucket.upload_file_object(FILEOBJECT, KEY)
         self.assertEqual(_uploaded, [(bucket, KEY, FILEOBJECT)])
 
-<<<<<<< HEAD
-=======
-    def test_has_metdata_none_set(self):
-        NONESUCH = 'nonesuch'
-        bucket = self._makeOne()
-        self.assertFalse(bucket.has_metadata(NONESUCH))
-
-    def test_has_metdata_miss(self):
-        NONESUCH = 'nonesuch'
-        metadata = {'key': 'value'}
-        bucket = self._makeOne(metadata=metadata)
-        self.assertFalse(bucket.has_metadata(NONESUCH))
-
-    def test_has_metdata_none_passed(self):
-        KEY = 'key'
-        metadata = {KEY: 'value'}
-        bucket = self._makeOne(metadata=metadata)
-        self.assertTrue(bucket.has_metadata())
-
-    def test_has_metdata_hit(self):
-        KEY = 'key'
-        metadata = {KEY: 'value'}
-        bucket = self._makeOne(metadata=metadata)
-        self.assertTrue(bucket.has_metadata(KEY))
-
-    def test_reload_metadata(self):
-        NAME = 'name'
-        before = {'foo': 'Foo'}
-        after = {'bar': 'Bar'}
-        connection = _Connection(after)
-        bucket = self._makeOne(connection, NAME, before)
-        found = bucket.reload_metadata()
-        self.assertTrue(found is bucket)
-        self.assertEqual(found.metadata, after)
-        kw = connection._requested
-        self.assertEqual(len(kw), 1)
-        self.assertEqual(kw[0]['method'], 'GET')
-        self.assertEqual(kw[0]['path'], '/b/%s' % NAME)
-        self.assertEqual(kw[0]['query_params'], {'projection': 'noAcl'})
-
-    def test_get_metadata_none_set_none_passed(self):
-        NAME = 'name'
-        after = {'bar': 'Bar'}
-        connection = _Connection(after)
-        bucket = self._makeOne(connection, NAME)
-        found = bucket.get_metadata()
-        self.assertEqual(found, after)
-        self.assertEqual(bucket.metadata, after)
-        kw = connection._requested
-        self.assertEqual(len(kw), 1)
-        self.assertEqual(kw[0]['method'], 'GET')
-        self.assertEqual(kw[0]['path'], '/b/%s' % NAME)
-        self.assertEqual(kw[0]['query_params'], {'projection': 'noAcl'})
-
-    def test_get_metadata_acl_no_default(self):
-        NAME = 'name'
-        connection = _Connection()
-        bucket = self._makeOne(connection, NAME)
-        self.assertRaises(KeyError, bucket.get_metadata, 'acl')
-        kw = connection._requested
-        self.assertEqual(len(kw), 0)
-
-    def test_get_metadata_acl_w_default(self):
-        NAME = 'name'
-        connection = _Connection()
-        bucket = self._makeOne(connection, NAME)
-        default = object()
-        self.assertRaises(KeyError, bucket.get_metadata, 'acl', default)
-        kw = connection._requested
-        self.assertEqual(len(kw), 0)
-
-    def test_get_metadata_defaultObjectAcl_no_default(self):
-        NAME = 'name'
-        connection = _Connection()
-        bucket = self._makeOne(connection, NAME)
-        self.assertRaises(KeyError, bucket.get_metadata, 'defaultObjectAcl')
-        kw = connection._requested
-        self.assertEqual(len(kw), 0)
-
-    def test_get_metadata_none_set_defaultObjectAcl_miss_clear_default(self):
-        NAME = 'name'
-        connection = _Connection()
-        bucket = self._makeOne(connection, NAME)
-        default = object()
-        self.assertRaises(KeyError, bucket.get_metadata, 'defaultObjectAcl',
-                          default)
-        kw = connection._requested
-        self.assertEqual(len(kw), 0)
-
-    def test_get_metadata_lifecycle_no_default(self):
-        NAME = 'name'
-        connection = _Connection()
-        bucket = self._makeOne(connection, NAME)
-        self.assertRaises(KeyError, bucket.get_metadata, 'lifecycle')
-        kw = connection._requested
-        self.assertEqual(len(kw), 0)
-
-    def test_get_metadata_lifecycle_w_default(self):
-        NAME = 'name'
-        connection = _Connection()
-        bucket = self._makeOne(connection, NAME)
-        default = object()
-        self.assertRaises(KeyError, bucket.get_metadata, 'lifecycle', default)
-        kw = connection._requested
-        self.assertEqual(len(kw), 0)
-
-    def test_get_metadata_cors_no_default(self):
-        NAME = 'name'
-        connection = _Connection()
-        bucket = self._makeOne(connection, NAME)
-        self.assertRaises(KeyError, bucket.get_metadata, 'cors')
-        kw = connection._requested
-        self.assertEqual(len(kw), 0)
-
-    def test_get_metadata_none_set_cors_w_default(self):
-        NAME = 'name'
-        connection = _Connection()
-        bucket = self._makeOne(connection, NAME)
-        default = object()
-        self.assertRaises(KeyError, bucket.get_metadata, 'cors', default)
-        kw = connection._requested
-        self.assertEqual(len(kw), 0)
-
-    def test_get_metadata_miss(self):
-        NAME = 'name'
-        before = {'bar': 'Bar'}
-        after = {'bar': 'Bar'}
-        connection = _Connection(after)
-        bucket = self._makeOne(connection, NAME, before)
-        self.assertEqual(bucket.get_metadata('foo'), None)
-        kw = connection._requested
-        self.assertEqual(len(kw), 1)
-        self.assertEqual(kw[0]['method'], 'GET')
-        self.assertEqual(kw[0]['path'], '/b/%s' % NAME)
-        self.assertEqual(kw[0]['query_params'], {'projection': 'noAcl'})
-
-    def test_get_metadata_hit(self):
-        NAME = 'name'
-        before = {'bar': 'Bar'}
-        connection = _Connection()
-        bucket = self._makeOne(connection, NAME, before)
-        self.assertEqual(bucket.get_metadata('bar'), 'Bar')
-        kw = connection._requested
-        self.assertEqual(len(kw), 0)
-
-    def test_patch_metadata(self):
-        NAME = 'name'
-        before = {'foo': 'Foo'}
-        after = {'bar': 'Bar'}
-        connection = _Connection(after)
-        bucket = self._makeOne(connection, NAME, before)
-        self.assertTrue(bucket.patch_metadata(after) is bucket)
-        kw = connection._requested
-        self.assertEqual(len(kw), 1)
-        self.assertEqual(kw[0]['method'], 'PATCH')
-        self.assertEqual(kw[0]['path'], '/b/%s' % NAME)
-        self.assertEqual(kw[0]['data'], after)
-        self.assertEqual(kw[0]['query_params'], {'projection': 'full'})
-
->>>>>>> c586a7c0
     def test_configure_website_defaults(self):
         NAME = 'name'
         patched = {'website': {'mainPageSuffix': None,
@@ -777,7 +617,6 @@
         self.assertEqual(entries[0]['action']['type'], 'Delete')
         self.assertEqual(entries[0]['condition']['age'], 42)
 
-<<<<<<< HEAD
     def test_etag(self):
         ETAG = 'ETAG'
         properties = {'etag': ETAG}
@@ -844,7 +683,127 @@
         connection = _Connection(after)
         bucket = self._makeOne(connection, NAME, before)
         self.assertEqual(bucket.get_versioning(), True)
-=======
+        kw = connection._requested
+        self.assertEqual(len(kw), 1)
+        self.assertEqual(kw[0]['method'], 'GET')
+        self.assertEqual(kw[0]['path'], '/b/%s' % NAME)
+        self.assertEqual(kw[0]['query_params'], {'projection': 'noAcl'})
+
+    def test_enable_versioning(self):
+        NAME = 'name'
+        before = {'versioning': {'enabled': False}}
+        after = {'versioning': {'enabled': True}}
+        connection = _Connection(after)
+        bucket = self._makeOne(connection, NAME, before)
+        self.assertFalse(bucket.get_versioning())
+        bucket.enable_versioning()
+        self.assertTrue(bucket.get_versioning())
+        kw = connection._requested
+        self.assertEqual(len(kw), 1)
+        self.assertEqual(kw[0]['method'], 'PATCH')
+        self.assertEqual(kw[0]['data'], {'versioning': {'enabled': True}})
+        self.assertEqual(kw[0]['query_params'], {'projection': 'full'})
+
+    def test_disable_versioning(self):
+        NAME = 'name'
+        before = {'versioning': {'enabled': True}}
+        after = {'versioning': {'enabled': False}}
+        connection = _Connection(after)
+        bucket = self._makeOne(connection, NAME, before)
+        self.assertTrue(bucket.get_versioning())
+        bucket.disable_versioning()
+        self.assertFalse(bucket.get_versioning())
+        kw = connection._requested
+        self.assertEqual(len(kw), 1)
+        self.assertEqual(kw[0]['method'], 'PATCH')
+        self.assertEqual(kw[0]['data'], after)
+        self.assertEqual(kw[0]['query_params'], {'projection': 'full'})
+
+    def test_get_logging_eager_w_prefix(self):
+        NAME = 'name'
+        LOG_BUCKET = 'logs'
+        LOG_PREFIX = 'pfx'
+        before = {
+            'logging': {'logBucket': LOG_BUCKET,
+                        'logObjectPrefix': LOG_PREFIX}}
+        connection = _Connection()
+        bucket = self._makeOne(connection, NAME, before)
+        info = bucket.get_logging()
+        self.assertEqual(info['bucket_name'], LOG_BUCKET)
+        self.assertEqual(info['object_prefix'], LOG_PREFIX)
+        kw = connection._requested
+        self.assertEqual(len(kw), 0)
+
+    def test_get_logging_lazy_wo_prefix(self):
+        NAME = 'name'
+        LOG_BUCKET = 'logs'
+        after = {'logging': {'logBucket': LOG_BUCKET}}
+        connection = _Connection(after)
+        bucket = self._makeOne(connection, NAME)
+        info = bucket.get_logging()
+        self.assertEqual(info['bucket_name'], LOG_BUCKET)
+        self.assertEqual(info['object_prefix'], '')
+        kw = connection._requested
+        self.assertEqual(len(kw), 1)
+        self.assertEqual(kw[0]['path'], '/b/%s' % NAME)
+        self.assertEqual(kw[0]['query_params'], {'projection': 'noAcl'})
+
+    def test_enable_logging_defaults(self):
+        NAME = 'name'
+        LOG_BUCKET = 'logs'
+        before = {'logging': None}
+        after = {'logging': {'logBucket': LOG_BUCKET, 'logObjectPrefix': ''}}
+        connection = _Connection(after)
+        bucket = self._makeOne(connection, NAME, before)
+        self.assertTrue(bucket.get_logging() is None)
+        bucket.enable_logging(LOG_BUCKET)
+        info = bucket.get_logging()
+        self.assertEqual(info['bucket_name'], LOG_BUCKET)
+        self.assertEqual(info['object_prefix'], '')
+        kw = connection._requested
+        self.assertEqual(len(kw), 1)
+        self.assertEqual(kw[0]['method'], 'PATCH')
+        self.assertEqual(kw[0]['path'], '/b/%s' % NAME)
+        self.assertEqual(kw[0]['data'], after)
+        self.assertEqual(kw[0]['query_params'], {'projection': 'full'})
+
+    def test_enable_logging_explicit(self):
+        NAME = 'name'
+        LOG_BUCKET = 'logs'
+        LOG_PFX = 'pfx'
+        before = {'logging': None}
+        after = {
+            'logging': {'logBucket': LOG_BUCKET, 'logObjectPrefix': LOG_PFX}}
+        connection = _Connection(after)
+        bucket = self._makeOne(connection, NAME, before)
+        self.assertTrue(bucket.get_logging() is None)
+        bucket.enable_logging(LOG_BUCKET, LOG_PFX)
+        info = bucket.get_logging()
+        self.assertEqual(info['bucket_name'], LOG_BUCKET)
+        self.assertEqual(info['object_prefix'], LOG_PFX)
+        kw = connection._requested
+        self.assertEqual(len(kw), 1)
+        self.assertEqual(kw[0]['method'], 'PATCH')
+        self.assertEqual(kw[0]['path'], '/b/%s' % NAME)
+        self.assertEqual(kw[0]['data'], after)
+        self.assertEqual(kw[0]['query_params'], {'projection': 'full'})
+
+    def test_disable_logging(self):
+        NAME = 'name'
+        before = {'logging': {'logBucket': 'logs', 'logObjectPrefix': 'pfx'}}
+        after = {'logging': None}
+        connection = _Connection(after)
+        bucket = self._makeOne(connection, NAME, before)
+        self.assertTrue(bucket.get_logging() is not None)
+        bucket.disable_logging()
+        self.assertTrue(bucket.get_logging() is None)
+        kw = connection._requested
+        self.assertEqual(len(kw), 1)
+        self.assertEqual(kw[0]['method'], 'PATCH')
+        self.assertEqual(kw[0]['path'], '/b/%s' % NAME)
+        self.assertEqual(kw[0]['data'], {'logging': None})
+        self.assertEqual(kw[0]['query_params'], {'projection': 'full'})
+
     def test_get_cors_eager(self):
         NAME = 'name'
         CORS_ENTRY = {
@@ -883,107 +842,12 @@
         self.assertEqual(entries[0]['methods'], CORS_ENTRY['method'])
         self.assertEqual(entries[0]['origins'], CORS_ENTRY['origin'])
         self.assertEqual(entries[0]['headers'], CORS_ENTRY['responseHeader'])
->>>>>>> c586a7c0
         kw = connection._requested
         self.assertEqual(len(kw), 1)
         self.assertEqual(kw[0]['method'], 'GET')
         self.assertEqual(kw[0]['path'], '/b/%s' % NAME)
         self.assertEqual(kw[0]['query_params'], {'projection': 'noAcl'})
 
-<<<<<<< HEAD
-    def test_enable_versioning(self):
-        NAME = 'name'
-        before = {'versioning': {'enabled': False}}
-        after = {'versioning': {'enabled': True}}
-        connection = _Connection(after)
-        bucket = self._makeOne(connection, NAME, before)
-        self.assertFalse(bucket.get_versioning())
-        bucket.enable_versioning()
-        self.assertTrue(bucket.get_versioning())
-        kw = connection._requested
-        self.assertEqual(len(kw), 1)
-        self.assertEqual(kw[0]['method'], 'PATCH')
-        self.assertEqual(kw[0]['data'], {'versioning': {'enabled': True}})
-        self.assertEqual(kw[0]['query_params'], {'projection': 'full'})
-
-    def test_disable_versioning(self):
-        NAME = 'name'
-        before = {'versioning': {'enabled': True}}
-        after = {'versioning': {'enabled': False}}
-        connection = _Connection(after)
-        bucket = self._makeOne(connection, NAME, before)
-        self.assertTrue(bucket.get_versioning())
-        bucket.disable_versioning()
-        self.assertFalse(bucket.get_versioning())
-        kw = connection._requested
-        self.assertEqual(len(kw), 1)
-        self.assertEqual(kw[0]['method'], 'PATCH')
-        self.assertEqual(kw[0]['data'], after)
-        self.assertEqual(kw[0]['query_params'], {'projection': 'full'})
-
-    def test_get_logging_eager_w_prefix(self):
-        NAME = 'name'
-        LOG_BUCKET = 'logs'
-        LOG_PREFIX = 'pfx'
-        before = {
-            'logging': {'logBucket': LOG_BUCKET,
-                        'logObjectPrefix': LOG_PREFIX}}
-        connection = _Connection()
-        bucket = self._makeOne(connection, NAME, before)
-        info = bucket.get_logging()
-        self.assertEqual(info['bucket_name'], LOG_BUCKET)
-        self.assertEqual(info['object_prefix'], LOG_PREFIX)
-        kw = connection._requested
-        self.assertEqual(len(kw), 0)
-
-    def test_get_logging_lazy_wo_prefix(self):
-        NAME = 'name'
-        LOG_BUCKET = 'logs'
-        after = {'logging': {'logBucket': LOG_BUCKET}}
-        connection = _Connection(after)
-        bucket = self._makeOne(connection, NAME)
-        info = bucket.get_logging()
-        self.assertEqual(info['bucket_name'], LOG_BUCKET)
-        self.assertEqual(info['object_prefix'], '')
-        kw = connection._requested
-        self.assertEqual(len(kw), 1)
-        self.assertEqual(kw[0]['path'], '/b/%s' % NAME)
-        self.assertEqual(kw[0]['query_params'], {'projection': 'noAcl'})
-
-    def test_enable_logging_defaults(self):
-        NAME = 'name'
-        LOG_BUCKET = 'logs'
-        before = {'logging': None}
-        after = {'logging': {'logBucket': LOG_BUCKET, 'logObjectPrefix': ''}}
-        connection = _Connection(after)
-        bucket = self._makeOne(connection, NAME, before)
-        self.assertTrue(bucket.get_logging() is None)
-        bucket.enable_logging(LOG_BUCKET)
-        info = bucket.get_logging()
-        self.assertEqual(info['bucket_name'], LOG_BUCKET)
-        self.assertEqual(info['object_prefix'], '')
-        kw = connection._requested
-        self.assertEqual(len(kw), 1)
-        self.assertEqual(kw[0]['method'], 'PATCH')
-        self.assertEqual(kw[0]['path'], '/b/%s' % NAME)
-        self.assertEqual(kw[0]['data'], after)
-        self.assertEqual(kw[0]['query_params'], {'projection': 'full'})
-
-    def test_enable_logging_explicit(self):
-        NAME = 'name'
-        LOG_BUCKET = 'logs'
-        LOG_PFX = 'pfx'
-        before = {'logging': None}
-        after = {
-            'logging': {'logBucket': LOG_BUCKET, 'logObjectPrefix': LOG_PFX}}
-        connection = _Connection(after)
-        bucket = self._makeOne(connection, NAME, before)
-        self.assertTrue(bucket.get_logging() is None)
-        bucket.enable_logging(LOG_BUCKET, LOG_PFX)
-        info = bucket.get_logging()
-        self.assertEqual(info['bucket_name'], LOG_BUCKET)
-        self.assertEqual(info['object_prefix'], LOG_PFX)
-=======
     def test_update_cors(self):
         NAME = 'name'
         CORS_ENTRY = {
@@ -1002,34 +866,14 @@
         connection = _Connection(after)
         bucket = self._makeOne(connection, NAME)
         bucket.update_cors([MAPPED, {}])
->>>>>>> c586a7c0
-        kw = connection._requested
-        self.assertEqual(len(kw), 1)
-        self.assertEqual(kw[0]['method'], 'PATCH')
-        self.assertEqual(kw[0]['path'], '/b/%s' % NAME)
-        self.assertEqual(kw[0]['data'], after)
-        self.assertEqual(kw[0]['query_params'], {'projection': 'full'})
-<<<<<<< HEAD
-
-    def test_disable_logging(self):
-        NAME = 'name'
-        before = {'logging': {'logBucket': 'logs', 'logObjectPrefix': 'pfx'}}
-        after = {'logging': None}
-        connection = _Connection(after)
-        bucket = self._makeOne(connection, NAME, before)
-        self.assertTrue(bucket.get_logging() is not None)
-        bucket.disable_logging()
-        self.assertTrue(bucket.get_logging() is None)
-        kw = connection._requested
-        self.assertEqual(len(kw), 1)
-        self.assertEqual(kw[0]['method'], 'PATCH')
-        self.assertEqual(kw[0]['path'], '/b/%s' % NAME)
-        self.assertEqual(kw[0]['data'], {'logging': None})
-        self.assertEqual(kw[0]['query_params'], {'projection': 'full'})
-=======
         entries = bucket.get_cors()
         self.assertEqual(entries, [MAPPED, {}])
->>>>>>> c586a7c0
+        kw = connection._requested
+        self.assertEqual(len(kw), 1)
+        self.assertEqual(kw[0]['method'], 'PATCH')
+        self.assertEqual(kw[0]['path'], '/b/%s' % NAME)
+        self.assertEqual(kw[0]['data'], after)
+        self.assertEqual(kw[0]['query_params'], {'projection': 'full'})
 
 
 class TestBucketIterator(unittest2.TestCase):
